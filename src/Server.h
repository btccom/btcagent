--- conflicted
+++ resolved
@@ -369,14 +369,11 @@
   uint16_t sessionId_;
   struct bufferevent *bev_;
   StratumServer *server_;
-<<<<<<< HEAD
   string workerName_;
   string userName_;
   StratumSessionState state_;
   char *minerAgent_;
-=======
   struct in_addr saddr_;
->>>>>>> 9b48da28
 
 
 public:
